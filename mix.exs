defmodule Statistics.Mixfile do
  use Mix.Project

  def project do
    [ app: :statistics,
      version: File.read!("VERSION") |> String.strip,
      elixir: "~> 1.0.0",
      description: description,
      package: package,
      deps: deps ]
  end

  # Configuration for the OTP application
  def application do
    [mod: { Statistics, [] }]
  end

  defp deps do
<<<<<<< HEAD
    [
      { :ex_doc, "~> 0.6.0" },
      {:earmark, ">= 0.0.0"}
    ]
=======
     [ { :ex_doc, github: "elixir-lang/ex_doc", only: :dev } ]
>>>>>>> 57f7cab4
  end

  defp description do
    """
    A set of statistics functions
    """
  end

  defp package do
    [
      files: ["lib", "mix.exs", "README*", "LICENSE*", "VERSION"],
      contributors: ["Max Sharples"],
      licenses: ["Apache 2.0"],
      links: %{"GitHub" => "https://github.com/msharp/elixir-statistics"}
    ]
  end

end<|MERGE_RESOLUTION|>--- conflicted
+++ resolved
@@ -16,14 +16,10 @@
   end
 
   defp deps do
-<<<<<<< HEAD
     [
-      { :ex_doc, "~> 0.6.0" },
-      {:earmark, ">= 0.0.0"}
+      { :ex_doc, "~> 0.6.0", only: :dev },
+      { :earmark, ">= 0.0.0" }
     ]
-=======
-     [ { :ex_doc, github: "elixir-lang/ex_doc", only: :dev } ]
->>>>>>> 57f7cab4
   end
 
   defp description do
